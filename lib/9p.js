// -------------------------------------------------
// --------------------- 9P ------------------------
// -------------------------------------------------
// Implementation of the 9p filesystem device following the
// 9P2000.L protocol ( https://code.google.com/p/diod/wiki/protocol )

"use strict";

// Feature bit (bit position) for mount tag.
const VIRTIO_9P_F_MOUNT_TAG = 0;
// Assumed max tag length in bytes.
const VIRTIO_9P_MAX_TAGLEN = 254;

// TODO
// flush

var EPERM = 1;       /* Operation not permitted */
var ENOENT = 2;      /* No such file or directory */
var EEXIST = 17;      /* File exists */
var EINVAL = 22;     /* Invalid argument */
var EOPNOTSUPP = 95;  /* Operation is not supported */
var ENOTEMPTY = 39;  /* Directory not empty */
var EPROTO    = 71;  /* Protocol error */

var P9_SETATTR_MODE = 0x00000001;
var P9_SETATTR_UID = 0x00000002;
var P9_SETATTR_GID = 0x00000004;
var P9_SETATTR_SIZE = 0x00000008;
var P9_SETATTR_ATIME = 0x00000010;
var P9_SETATTR_MTIME = 0x00000020;
var P9_SETATTR_CTIME = 0x00000040;
var P9_SETATTR_ATIME_SET = 0x00000080;
var P9_SETATTR_MTIME_SET = 0x00000100;

var P9_STAT_MODE_DIR = 0x80000000;
var P9_STAT_MODE_APPEND = 0x40000000;
var P9_STAT_MODE_EXCL = 0x20000000;
var P9_STAT_MODE_MOUNT = 0x10000000;
var P9_STAT_MODE_AUTH = 0x08000000;
var P9_STAT_MODE_TMP = 0x04000000;
var P9_STAT_MODE_SYMLINK = 0x02000000;
var P9_STAT_MODE_LINK = 0x01000000;
var P9_STAT_MODE_DEVICE = 0x00800000;
var P9_STAT_MODE_NAMED_PIPE = 0x00200000;
var P9_STAT_MODE_SOCKET = 0x00100000;
var P9_STAT_MODE_SETUID = 0x00080000;
var P9_STAT_MODE_SETGID = 0x00040000;
var P9_STAT_MODE_SETVTX = 0x00010000;

const P9_LOCK_TYPE_RDLCK = 0;
const P9_LOCK_TYPE_WRLCK = 1;
const P9_LOCK_TYPE_UNLCK = 2;
const P9_LOCK_TYPES = Object.freeze(["shared", "exclusive", "unlock"]);

const P9_LOCK_FLAGS_BLOCK = 1;
const P9_LOCK_FLAGS_RECLAIM = 2;

const P9_LOCK_SUCCESS = 0;
const P9_LOCK_BLOCKED = 1;
const P9_LOCK_ERROR = 2;
const P9_LOCK_GRACE = 3;

var FID_NONE = -1;
var FID_INODE = 1;
var FID_XATTR = 2;

/**
 * @constructor
 *
 * @param {FS} filesystem
 * @param {CPU} cpu
 */
function Virtio9p(filesystem, cpu, bus) {
    /** @type {FS} */
    this.fs = filesystem;

    /** @const @type {BusConnector} */
    this.bus = bus;

    //this.configspace = [0x0, 0x4, 0x68, 0x6F, 0x73, 0x74]; // length of string and "host" string
    //this.configspace = [0x0, 0x9, 0x2F, 0x64, 0x65, 0x76, 0x2F, 0x72, 0x6F, 0x6F, 0x74 ]; // length of string and "/dev/root" string
    this.configspace_tagname = [0x68, 0x6F, 0x73, 0x74, 0x39, 0x70]; // "host9p" string
    this.configspace_taglen = this.configspace_tagname.length; // num bytes
    this.VERSION = "9P2000.L";
    this.BLOCKSIZE = 8192; // Let's define one page.
    this.msize = 8192; // maximum message size
    this.replybuffer = new Uint8Array(this.msize*2); // Twice the msize to stay on the safe site
    this.replybuffersize = 0;

    this.fids = [];

    /** @type {VirtIO} */
    this.virtio = new VirtIO(cpu,
    {
        name: "virtio-9p",
        pci_id: 0x06 << 3,
        device_id: 0x1049,
        subsystem_device_id: 9,
        common:
        {
            initial_port: 0xA800,
            queues:
            [
                {
                    size_supported: 32,
                    notify_offset: 0,
                },
            ],
            features:
            [
                VIRTIO_9P_F_MOUNT_TAG,
                VIRTIO_F_VERSION_1,
                VIRTIO_F_RING_EVENT_IDX,
                VIRTIO_F_RING_INDIRECT_DESC,
            ],
            on_driver_ok: () => {},
        },
        notification:
        {
            initial_port: 0xA900,
            single_handler: false,
            handlers:
            [
                (queue_id) =>
                {
                    if(queue_id !== 0)
                    {
                        dbg_assert(false, "Virtio9P Notified for non-existent queue: " + queue_id +
                            " (expected queue_id of 0)");
                        return;
                    }
                    while(this.virtqueue.has_request())
                    {
                        const bufchain = this.virtqueue.pop_request();
                        this.ReceiveRequest(bufchain);
                    }
                    this.virtqueue.notify_me_after(0);
                    // Don't flush replies here: async replies are not completed yet.
                },
            ],
        },
        isr_status:
        {
            initial_port: 0xA700,
        },
        device_specific:
        {
            initial_port: 0xA600,
            struct:
            [
                {
                    bytes: 2,
                    name: "mount tag length",
                    read: () => this.configspace_taglen,
                    write: data => { /* read only */ },
                },
            ].concat(v86util.range(VIRTIO_9P_MAX_TAGLEN).map(index =>
                ({
                    bytes: 1,
                    name: "mount tag name " + index,
                    // Note: configspace_tagname may have changed after set_state
                    read: () => this.configspace_tagname[index] || 0,
                    write: data => { /* read only */ },
                })
            )),
        },
    });
    this.virtqueue = this.virtio.queues[0];
}

Virtio9p.prototype.get_state = function()
{
    var state = [];

    state[0] = this.configspace_tagname;
    state[1] = this.configspace_taglen;
    state[2] = this.virtio;
    state[3] = this.VERSION;
    state[4] = this.BLOCKSIZE;
    state[5] = this.msize;
    state[6] = this.replybuffer;
    state[7] = this.replybuffersize;
    state[8] = this.fids.map(function(f) { return [f.inodeid, f.type, f.uid, f.dbg_name]; });
    state[9] = this.fs;

    return state;
};

Virtio9p.prototype.set_state = function(state)
{
    this.configspace_tagname = state[0];
    this.configspace_taglen = state[1];
    this.virtio.set_state(state[2]);
    this.virtqueue = this.virtio.queues[0];
    this.VERSION = state[3];
    this.BLOCKSIZE = state[4];
    this.msize = state[5];
    this.replybuffer = state[6];
    this.replybuffersize = state[7];
    this.fids = state[8].map(function(f)
    {
        return { inodeid: f[0], type: f[1], uid: f[2], dbg_name: f[3] };
    });
    this.fs.set_state(state[9]);
};

<<<<<<< HEAD
Virtio9p.prototype.Createfid = function(inode, type, uid) {
    return {inodeid: inode, type: type, uid: uid};
}
=======
// Note: dbg_name is only used for debugging messages and may not be the same as the filename,
// since it is not synchronised with renames done outside of 9p. Hard-links, linking and unlinking
// operations also mean that having a single filename no longer makes sense.
// Set TRACK_FILENAMES = true (in config.js) to sync dbg_name during 9p renames.
Virtio9p.prototype.Createfid = function(inodeid, type, uid, dbg_name) {
    return {inodeid, type, uid, dbg_name};
};

Virtio9p.prototype.update_dbg_name = function(idx, newname)
{
    for(const fid of this.fids)
    {
        if(fid.inodeid === idx) fid.dbg_name = newname;
    }
};
>>>>>>> 8107f26f

Virtio9p.prototype.Reset = function() {
    this.fids = [];
};


Virtio9p.prototype.BuildReply = function(id, tag, payloadsize) {
    dbg_assert(payloadsize >= 0, "9P: Negative payload size");
    marshall.Marshall(["w", "b", "h"], [payloadsize+7, id+1, tag], this.replybuffer, 0);
    if ((payloadsize+7) >= this.replybuffer.length) {
        message.Debug("Error in 9p: payloadsize exceeds maximum length");
    }
    //for(var i=0; i<payload.length; i++)
    //    this.replybuffer[7+i] = payload[i];
    this.replybuffersize = payloadsize+7;
    return;
};

Virtio9p.prototype.SendError = function (tag, errormsg, errorcode) {
    //var size = marshall.Marshall(["s", "w"], [errormsg, errorcode], this.replybuffer, 7);
    var size = marshall.Marshall(["w"], [errorcode], this.replybuffer, 7);
    this.BuildReply(6, tag, size);
};

Virtio9p.prototype.SendReply = function (bufchain) {
    dbg_assert(this.replybuffersize >= 0, "9P: Negative replybuffersize");
    bufchain.set_next_blob(this.replybuffer.subarray(0, this.replybuffersize));
    this.virtqueue.push_reply(bufchain);
    this.virtqueue.flush_replies();
};

Virtio9p.prototype.ReceiveRequest = async function (bufchain) {
    // TODO: split into header + data blobs to avoid unnecessary copying.
    const buffer = new Uint8Array(bufchain.length_readable);
    bufchain.get_next_blob(buffer);

    const state = { offset : 0 };
    var header = marshall.Unmarshall(["w", "b", "h"], buffer, state);
    var size = header[0];
    var id = header[1];
    var tag = header[2];
    //message.Debug("size:" + size + " id:" + id + " tag:" + tag);

    switch(id)
    {
        case 8: // statfs
            size = this.fs.GetTotalSize(); // size used by all files
            var space = this.fs.GetSpace();
            var req = [];
            req[0] = 0x01021997;
            req[1] = this.BLOCKSIZE; // optimal transfer block size
            req[2] = Math.floor(space/req[1]); // free blocks
            req[3] = req[2] - Math.floor(size/req[1]); // free blocks in fs
            req[4] = req[2] - Math.floor(size/req[1]); // free blocks avail to non-superuser
            req[5] = this.fs.CountUsedInodes(); // total number of inodes
            req[6] = this.fs.CountFreeInodes();
            req[7] = 0; // file system id?
            req[8] = 256; // maximum length of filenames

            size = marshall.Marshall(["w", "w", "d", "d", "d", "d", "d", "d", "w"], req, this.replybuffer, 7);
            this.BuildReply(id, tag, size);
            this.SendReply(bufchain);
            break;

        case 112: // topen
        case 12: // tlopen
            var req = marshall.Unmarshall(["w", "w"], buffer, state);
            var fid = req[0];
            var mode = req[1];
            message.Debug("[open] fid=" + fid + ", mode=" + mode);
            var idx = this.fids[fid].inodeid;
            var inode = this.fs.GetInode(idx);
            message.Debug("file open " + this.fids[fid].dbg_name);
            //if (inode.status == STATUS_LOADING) return;
            var ret = this.fs.OpenInode(idx, mode);

            this.fs.AddEvent(this.fids[fid].inodeid,
                function() {
                    message.Debug("file opened " + this.fids[fid].dbg_name + " tag:"+tag);
                    var req = [];
                    req[0] = inode.qid;
                    req[1] = this.msize - 24;
                    marshall.Marshall(["Q", "w"], req, this.replybuffer, 7);
                    this.BuildReply(id, tag, 13+4);
                    this.SendReply(bufchain);
                }.bind(this)
            );
            break;

        case 70: // link
            var req = marshall.Unmarshall(["w", "w", "s"], buffer, state);
            var dfid = req[0];
            var fid = req[1];
            var name = req[2];
            message.Debug("[link] dfid=" + dfid + ", name=" + name);

            var ret = this.fs.Link(this.fids[dfid].inodeid, this.fids[fid].inodeid, name);

            if(ret < 0)
            {
                let error_message = "";
                if(ret === -EPERM) error_message = "Operation not permitted";
                else
                {
                    error_message = "Unknown error: " + (-ret);
                    dbg_assert(false, "[link]: Unexpected error code: " + (-ret));
                }
                this.SendError(tag, error_message, -ret);
                this.SendReply(bufchain);
                break;
            }

            this.BuildReply(id, tag, 0);
            this.SendReply(bufchain);
            break;

        case 16: // symlink
            var req = marshall.Unmarshall(["w", "s", "s", "w"], buffer, state);
            var fid = req[0];
            var name = req[1];
            var symgt = req[2];
            var gid = req[3];
            message.Debug("[symlink] fid=" + fid + ", name=" + name + ", symgt=" + symgt + ", gid=" + gid);
            var idx = this.fs.CreateSymlink(name, this.fids[fid].inodeid, symgt);
            var inode = this.fs.GetInode(idx);
            inode.uid = this.fids[fid].uid;
            inode.gid = gid;
            marshall.Marshall(["Q"], [inode.qid], this.replybuffer, 7);
            this.BuildReply(id, tag, 13);
            this.SendReply(bufchain);
            break;

        case 18: // mknod
            var req = marshall.Unmarshall(["w", "s", "w", "w", "w", "w"], buffer, state);
            var fid = req[0];
            var name = req[1];
            var mode = req[2];
            var major = req[3];
            var minor = req[4];
            var gid = req[5];
            message.Debug("[mknod] fid=" + fid + ", name=" + name + ", major=" + major + ", minor=" + minor+ "");
            var idx = this.fs.CreateNode(name, this.fids[fid].inodeid, major, minor);
            var inode = this.fs.GetInode(idx);
            inode.mode = mode;
            inode.uid = this.fids[fid].uid;
            inode.gid = gid;
            marshall.Marshall(["Q"], [inode.qid], this.replybuffer, 7);
            this.BuildReply(id, tag, 13);
            this.SendReply(bufchain);
            break;


        case 22: // TREADLINK
            var req = marshall.Unmarshall(["w"], buffer, state);
            var fid = req[0];
            var inode = this.fs.GetInode(this.fids[fid].inodeid);
            message.Debug("[readlink] fid=" + fid + " name=" + this.fids[fid].dbg_name + " target=" + inode.symlink);
            size = marshall.Marshall(["s"], [inode.symlink], this.replybuffer, 7);
            this.BuildReply(id, tag, size);
            this.SendReply(bufchain);
            break;


        case 72: // tmkdir
            var req = marshall.Unmarshall(["w", "s", "w", "w"], buffer, state);
            var fid = req[0];
            var name = req[1];
            var mode = req[2];
            var gid = req[3];
            message.Debug("[mkdir] fid=" + fid + ", name=" + name + ", mode=" + mode + ", gid=" + gid);
            var idx = this.fs.CreateDirectory(name, this.fids[fid].inodeid);
            var inode = this.fs.GetInode(idx);
            inode.mode = mode | S_IFDIR;
            inode.uid = this.fids[fid].uid;
            inode.gid = gid;
            marshall.Marshall(["Q"], [inode.qid], this.replybuffer, 7);
            this.BuildReply(id, tag, 13);
            this.SendReply(bufchain);
            break;

        case 14: // tlcreate
            var req = marshall.Unmarshall(["w", "s", "w", "w", "w"], buffer, state);
            var fid = req[0];
            var name = req[1];
            var flags = req[2];
            var mode = req[3];
            var gid = req[4];
            this.bus.send("9p-create", [name, this.fids[fid].inodeid]);
            message.Debug("[create] fid=" + fid + ", name=" + name + ", flags=" + flags + ", mode=" + mode + ", gid=" + gid);
            var idx = this.fs.CreateFile(name, this.fids[fid].inodeid);
            this.fids[fid].inodeid = idx;
            this.fids[fid].type = FID_INODE;
            this.fids[fid].dbg_name = name;
            var inode = this.fs.GetInode(idx);
            inode.uid = this.fids[fid].uid;
            inode.gid = gid;
            inode.mode = mode;
            marshall.Marshall(["Q", "w"], [inode.qid, this.msize - 24], this.replybuffer, 7);
            this.BuildReply(id, tag, 13+4);
            this.SendReply(bufchain);
            break;

        case 52: // lock
            var req = marshall.Unmarshall(["w", "b", "w", "d", "d", "w", "s"], buffer, state);
            var fid = req[0];
            var flags = req[2];
            var lock_length = req[4] === 0 ? Infinity : req[4];
            var lock_request = this.fs.DescribeLock(req[1], req[3], lock_length, req[5], req[6]);
            message.Debug("[lock] fid=" + fid +
                ", type=" + P9_LOCK_TYPES[lock_request.type] + ", start=" + lock_request.start +
                ", length=" + lock_request.length + ", proc_id=" + lock_request.proc_id);

            var ret = this.fs.Lock(this.fids[fid].inodeid, lock_request, flags);

            marshall.Marshall(["b"], [ret], this.replybuffer, 7);
            this.BuildReply(id, tag, 1);
            this.SendReply(bufchain);
            break;

        case 54: // getlock
            var req = marshall.Unmarshall(["w", "b", "d", "d", "w", "s"], buffer, state);
            var fid = req[0];
            var lock_length = req[3] === 0 ? Infinity : req[3];
            var lock_request = this.fs.DescribeLock(req[1], req[2], lock_length, req[4], req[5]);
            message.Debug("[getlock] fid=" + fid +
                ", type=" + P9_LOCK_TYPES[lock_request.type] + ", start=" + lock_request.start +
                ", length=" + lock_request.length + ", proc_id=" + lock_request.proc_id);

            var ret = this.fs.GetLock(this.fids[fid].inodeid, lock_request);

            if(!ret)
            {
                ret = lock_request;
                ret.type = P9_LOCK_TYPE_UNLCK;
            }

            var ret_length = ret.length === Infinity ? 0 : ret.length;

            size = marshall.Marshall(["b", "d", "d", "w", "s"],
                [ret.type, ret.start, ret_length, ret.proc_id, ret.client_id],
                this.replybuffer, 7);

            this.BuildReply(id, tag, size);
            this.SendReply(bufchain);
            break;

        case 24: // getattr
            var req = marshall.Unmarshall(["w", "d"], buffer, state);
            var fid = req[0];
            var inode = this.fs.GetInode(this.fids[fid].inodeid);
            message.Debug("[getattr]: fid=" + fid + " name=" + this.fids[fid].dbg_name + " request mask=" + req[1]);
            if(!inode || inode.status === STATUS_UNLINKED)
            {
                message.Debug("getattr: unlinked");
                this.SendError(tag, "No such file or directory", ENOENT);
                this.SendReply(bufchain);
                break;
            }
            req[0] |= 0x1000; // P9_STATS_GEN

            req[0] = req[1]; // request mask
            req[1] = inode.qid;

            req[2] = inode.mode;
            req[3] = inode.uid; // user id
            req[4] = inode.gid; // group id
<<<<<<< HEAD
            
=======

>>>>>>> 8107f26f
            req[5] = inode.nlinks; // number of hard links
            req[6] = (inode.major<<8) | (inode.minor); // device id low
            req[7] = inode.size; // size low
            req[8] = this.BLOCKSIZE;
            req[9] = Math.floor(inode.size/512+1); // blk size low
            req[10] = inode.atime; // atime
            req[11] = 0x0;
            req[12] = inode.mtime; // mtime
            req[13] = 0x0;
            req[14] = inode.ctime; // ctime
            req[15] = 0x0;
            req[16] = 0x0; // btime
            req[17] = 0x0;
            req[18] = 0x0; // st_gen
            req[19] = 0x0; // data_version
            marshall.Marshall([
            "d", "Q",
            "w",
            "w", "w",
            "d", "d",
            "d", "d", "d",
            "d", "d", // atime
            "d", "d", // mtime
            "d", "d", // ctime
            "d", "d", // btime
            "d", "d",
            ], req, this.replybuffer, 7);
            this.BuildReply(id, tag, 8 + 13 + 4 + 4+ 4 + 8*15);
            this.SendReply(bufchain);
            break;

        case 26: // setattr
            var req = marshall.Unmarshall(["w", "w",
                "w", // mode
                "w", "w", // uid, gid
                "d", // size
                "d", "d", // atime
                "d", "d", // mtime
            ], buffer, state);
            var fid = req[0];
            var inode = this.fs.GetInode(this.fids[fid].inodeid);
            message.Debug("[setattr]: fid=" + fid + " request mask=" + req[1] + " name=" + this.fids[fid].dbg_name);
            if (req[1] & P9_SETATTR_MODE) {
                inode.mode = req[2];
            }
            if (req[1] & P9_SETATTR_UID) {
                inode.uid = req[3];
            }
            if (req[1] & P9_SETATTR_GID) {
                inode.gid = req[4];
            }
            if (req[1] & P9_SETATTR_ATIME) {
                inode.atime = Math.floor((new Date()).getTime()/1000);
            }
            if (req[1] & P9_SETATTR_MTIME) {
                inode.mtime = Math.floor((new Date()).getTime()/1000);
            }
            if (req[1] & P9_SETATTR_CTIME) {
                inode.ctime = Math.floor((new Date()).getTime()/1000);
            }
            if (req[1] & P9_SETATTR_ATIME_SET) {
                inode.atime = req[6];
            }
            if (req[1] & P9_SETATTR_MTIME_SET) {
                inode.mtime = req[8];
            }
            if (req[1] & P9_SETATTR_SIZE) {
                await this.fs.ChangeSize(this.fids[fid].inodeid, req[5]);
            }
            this.BuildReply(id, tag, 0);
            this.SendReply(bufchain);
            break;

        case 50: // fsync
            var req = marshall.Unmarshall(["w", "d"], buffer, state);
            var fid = req[0];
            this.BuildReply(id, tag, 0);
            this.SendReply(bufchain);
            break;

        case 40: // TREADDIR
        case 116: // read
            var req = marshall.Unmarshall(["w", "d", "w"], buffer, state);
            var fid = req[0];
            var offset = req[1];
            var count = req[2];
            var inode = this.fs.GetInode(this.fids[fid].inodeid);
            if (id == 40) message.Debug("[treaddir]: fid=" + fid + " offset=" + offset + " count=" + count);
            if (id == 116) message.Debug("[read]: fid=" + fid + " (" + this.fids[fid].dbg_name + ") offset=" + offset + " count=" + count + " fidtype=" + this.fids[fid].type);
            if(!inode || inode.status === STATUS_UNLINKED)
            {
                message.Debug("read/treaddir: unlinked");
                this.SendError(tag, "No such file or directory", ENOENT);
                this.SendReply(bufchain);
                break;
            }
            if (this.fids[fid].type == FID_XATTR) {
                if (inode.caps.length < offset+count) count = inode.caps.length - offset;
                for(var i=0; i<count; i++)
                    this.replybuffer[7+4+i] = inode.caps[offset+i];
                marshall.Marshall(["w"], [count], this.replybuffer, 7);
                this.BuildReply(id, tag, 4 + count);
                this.SendReply(bufchain);
            } else {
                this.fs.OpenInode(this.fids[fid].inodeid, undefined);
                const inodeid = this.fids[fid].inodeid;

                if (inode.size < offset+count) count = inode.size - offset;
                else if(id == 40)
                {
                    // for directories, return whole number of dir-entries.
                    count = this.fs.RoundToDirentry(inodeid, offset + count) - offset;
                }
                if(offset > inode.size)
                {
                    // offset can be greater than available - should return count of zero.
                    // See http://ericvh.github.io/9p-rfc/rfc9p2000.html#anchor30
                    count = 0;
                }

                this.bus.send("9p-read-start", [this.fids[fid].dbg_name]);

                const data = await this.fs.Read(inodeid, offset, count);

                this.bus.send("9p-read-end", [this.fids[fid].dbg_name, count]);

                if(data) {
                    this.replybuffer.set(data, 7 + 4);
                }
                marshall.Marshall(["w"], [count], this.replybuffer, 7);
                this.BuildReply(id, tag, 4 + count);
                this.SendReply(bufchain);
            }
            break;

        case 118: // write
            var req = marshall.Unmarshall(["w", "d", "w"], buffer, state);
            var fid = req[0];
            var offset = req[1];
            var count = req[2];

            const filename = this.fids[fid].dbg_name;

            message.Debug("[write]: fid=" + fid + " (" + filename + ") offset=" + offset + " count=" + count + " fidtype=" + this.fids[fid].type);
            if(this.fids[fid].type === FID_XATTR)
            {
                // XXX: xattr not supported yet. Ignore write.
                this.SendError(tag, "Setxattr not supported", EOPNOTSUPP);
                this.SendReply(bufchain);
                break;
            }
            else
            {
                // XXX: Size of the subarray is unchecked
                await this.fs.Write(this.fids[fid].inodeid, offset, count, buffer.subarray(state.offset));
            }

            this.bus.send("9p-write-end", [filename, count]);

            marshall.Marshall(["w"], [count], this.replybuffer, 7);
            this.BuildReply(id, tag, 4);
            this.SendReply(bufchain);
            break;

        case 74: // RENAMEAT
            var req = marshall.Unmarshall(["w", "s", "w", "s"], buffer, state);
            var olddirfid = req[0];
            var oldname = req[1];
            var newdirfid = req[2];
            var newname = req[3];
            message.Debug("[renameat]: oldname=" + oldname + " newname=" + newname);
            var ret = await this.fs.Rename(this.fids[olddirfid].inodeid, oldname, this.fids[newdirfid].inodeid, newname);
            if (ret < 0) {
                let error_message = "";
                if(ret === -ENOENT) error_message = "No such file or directory";
                else if(ret === -EPERM) error_message = "Operation not permitted";
                else if(ret === -ENOTEMPTY) error_message = "Directory not empty";
                else
                {
                    error_message = "Unknown error: " + (-ret);
                    dbg_assert(false, "[renameat]: Unexpected error code: " + (-ret));
                }
                this.SendError(tag, error_message, -ret);
                this.SendReply(bufchain);
                break;
            }
            if(TRACK_FILENAMES)
            {
                const newidx = this.fs.Search(this.fids[newdirfid].inodeid, newname);
                this.update_dbg_name(newidx, newname);
            }
            this.BuildReply(id, tag, 0);
            this.SendReply(bufchain);
            break;

        case 76: // TUNLINKAT
            var req = marshall.Unmarshall(["w", "s", "w"], buffer, state);
            var dirfd = req[0];
            var name = req[1];
            var flags = req[2];
            message.Debug("[unlink]: dirfd=" + dirfd + " name=" + name + " flags=" + flags);
            var fid = this.fs.Search(this.fids[dirfd].inodeid, name);
            if (fid == -1) {
                   this.SendError(tag, "No such file or directory", ENOENT);
                   this.SendReply(bufchain);
                   break;
            }
            var ret = this.fs.Unlink(this.fids[dirfd].inodeid, name);
            if (ret < 0) {
                let error_message = "";
                if(ret === -ENOTEMPTY) error_message = "Directory not empty";
                else if(ret === -EPERM) error_message = "Operation not permitted";
                else
                {
                    error_message = "Unknown error: " + (-ret);
                    dbg_assert(false, "[unlink]: Unexpected error code: " + (-ret));
                }
                this.SendError(tag, error_message, -ret);
                this.SendReply(bufchain);
                break;
            }
            this.BuildReply(id, tag, 0);
            this.SendReply(bufchain);
            break;

        case 100: // version
            var version = marshall.Unmarshall(["w", "s"], buffer, state);
            message.Debug("[version]: msize=" + version[0] + " version=" + version[1]);
            this.msize = version[0];
            size = marshall.Marshall(["w", "s"], [this.msize, this.VERSION], this.replybuffer, 7);
            this.BuildReply(id, tag, size);
            this.SendReply(bufchain);
            break;

        case 104: // attach
            // return root directorie's QID
            var req = marshall.Unmarshall(["w", "w", "s", "s", "w"], buffer, state);
            var fid = req[0];
            var uid = req[4];
            message.Debug("[attach]: fid=" + fid + " afid=" + hex8(req[1]) + " uname=" + req[2] + " aname=" + req[3]);
            this.fids[fid] = this.Createfid(0, FID_INODE, uid, "");
            var inode = this.fs.GetInode(this.fids[fid].inodeid);
            marshall.Marshall(["Q"], [inode.qid], this.replybuffer, 7);
            this.BuildReply(id, tag, 13);
            this.SendReply(bufchain);
            break;

        case 108: // tflush
            var req = marshall.Unmarshall(["h"], buffer, state);
            var oldtag = req[0];
            message.Debug("[flush] " + tag);
            //marshall.Marshall(["Q"], [inode.qid], this.replybuffer, 7);
            this.BuildReply(id, tag, 0);
            this.SendReply(bufchain);
            break;


        case 110: // walk
            var req = marshall.Unmarshall(["w", "w", "h"], buffer, state);
            var fid = req[0];
            var nwfid = req[1];
            var nwname = req[2];
            message.Debug("[walk]: fid=" + req[0] + " nwfid=" + req[1] + " nwname=" + nwname);
            if (nwname == 0) {
                this.fids[nwfid] = this.Createfid(this.fids[fid].inodeid, FID_INODE, this.fids[fid].uid, this.fids[fid].dbg_name);
                //this.fids[nwfid].inodeid = this.fids[fid].inodeid;
                marshall.Marshall(["h"], [0], this.replybuffer, 7);
                this.BuildReply(id, tag, 2);
                this.SendReply(bufchain);
                break;
            }
            var wnames = [];
            for(var i=0; i<nwname; i++) {
                wnames.push("s");
            }
            var walk = marshall.Unmarshall(wnames, buffer, state);
            var idx = this.fids[fid].inodeid;
            var offset = 7+2;
            var nwidx = 0;
            //console.log(idx, this.fs.GetInode(idx));
            message.Debug("walk in dir " + this.fids[fid].dbg_name  + " to: " + walk.toString());
            for(var i=0; i<nwname; i++) {
                idx = this.fs.Search(idx, walk[i]);

                if (idx == -1) {
                   message.Debug("Could not find: " + walk[i]);
                   break;
                }
                offset += marshall.Marshall(["Q"], [this.fs.GetInode(idx).qid], this.replybuffer, offset);
                nwidx++;
                //message.Debug(this.fids[nwfid].inodeid);
                //this.fids[nwfid].inodeid = idx;
                //this.fids[nwfid].type = FID_INODE;
                this.fids[nwfid] = this.Createfid(idx, FID_INODE, this.fids[fid].uid, walk[i]);
            }
            marshall.Marshall(["h"], [nwidx], this.replybuffer, 7);
            this.BuildReply(id, tag, offset-7);
            this.SendReply(bufchain);
            break;

        case 120: // clunk
            var req = marshall.Unmarshall(["w"], buffer, state);
            message.Debug("[clunk]: fid=" + req[0]);
            if (this.fids[req[0]] && this.fids[req[0]].inodeid >=  0) {
                await this.fs.CloseInode(this.fids[req[0]].inodeid);
                this.fids[req[0]].inodeid = -1;
                this.fids[req[0]].type = FID_NONE;
            }
            this.BuildReply(id, tag, 0);
            this.SendReply(bufchain);
            break;

        case 32: // txattrcreate
            var req = marshall.Unmarshall(["w", "s", "d", "w"], buffer, state);
            var fid = req[0];
            var name = req[1];
            var attr_size = req[2];
            var flags = req[3];
            message.Debug("[txattrcreate]: fid=" + fid + " name=" + name + " attr_size=" + attr_size + " flags=" + flags);

            // XXX: xattr not supported yet. E.g. checks corresponding to the flags needed.
            this.fids[fid].type = FID_XATTR;

            this.BuildReply(id, tag, 0);
            this.SendReply(bufchain);
            //this.SendError(tag, "Operation i not supported",  EINVAL);
            //this.SendReply(bufchain);
            break;

        case 30: // xattrwalk
            var req = marshall.Unmarshall(["w", "w", "s"], buffer, state);
            var fid = req[0];
            var newfid = req[1];
            var name = req[2];
            message.Debug("[xattrwalk]: fid=" + req[0] + " newfid=" + req[1] + " name=" + req[2]);

            // Workaround for Linux restarts writes until full blocksize
            this.SendError(tag, "Setxattr not supported", EOPNOTSUPP);
            this.SendReply(bufchain);
            /*
            this.fids[newfid] = this.Createfid(this.fids[fid].inodeid, FID_NONE, this.fids[fid].uid, this.fids[fid].dbg_name);
            //this.fids[newfid].inodeid = this.fids[fid].inodeid;
            //this.fids[newfid].type = FID_NONE;
            var length = 0;
            if (name == "security.capability") {
                length = this.fs.PrepareCAPs(this.fids[fid].inodeid);
                this.fids[newfid].type = FID_XATTR;
            }
            marshall.Marshall(["d"], [length], this.replybuffer, 7);
            this.BuildReply(id, tag, 8);
            this.SendReply(bufchain);
            */
            break;

        default:
            message.Debug("Error in Virtio9p: Unknown id " + id + " received");
            message.Abort();
            //this.SendError(tag, "Operation i not supported",  EOPNOTSUPP);
            //this.SendReply(bufchain);
            break;
    }

    //consistency checks if there are problems with the filesystem
    //this.fs.Check();
<<<<<<< HEAD
}
=======
};
>>>>>>> 8107f26f
<|MERGE_RESOLUTION|>--- conflicted
+++ resolved
@@ -204,11 +204,6 @@
     this.fs.set_state(state[9]);
 };
 
-<<<<<<< HEAD
-Virtio9p.prototype.Createfid = function(inode, type, uid) {
-    return {inodeid: inode, type: type, uid: uid};
-}
-=======
 // Note: dbg_name is only used for debugging messages and may not be the same as the filename,
 // since it is not synchronised with renames done outside of 9p. Hard-links, linking and unlinking
 // operations also mean that having a single filename no longer makes sense.
@@ -224,7 +219,6 @@
         if(fid.inodeid === idx) fid.dbg_name = newname;
     }
 };
->>>>>>> 8107f26f
 
 Virtio9p.prototype.Reset = function() {
     this.fids = [];
@@ -491,11 +485,7 @@
             req[2] = inode.mode;
             req[3] = inode.uid; // user id
             req[4] = inode.gid; // group id
-<<<<<<< HEAD
-            
-=======
-
->>>>>>> 8107f26f
+
             req[5] = inode.nlinks; // number of hard links
             req[6] = (inode.major<<8) | (inode.minor); // device id low
             req[7] = inode.size; // size low
@@ -860,8 +850,4 @@
 
     //consistency checks if there are problems with the filesystem
     //this.fs.Check();
-<<<<<<< HEAD
-}
-=======
-};
->>>>>>> 8107f26f
+};